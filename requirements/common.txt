--- conflicted
+++ resolved
@@ -13,12 +13,7 @@
 fastapi[standard] >= 0.115.0 # Required by FastAPI's form models in the OpenAI API server's audio transcriptions endpoint.
 aiohttp
 openai >= 1.99.1  # For Responses API with reasoning content
-<<<<<<< HEAD
-anthropic
-pydantic >= 2.11.7
-=======
 pydantic >= 2.12.0
->>>>>>> 17c540a9
 prometheus_client >= 0.18.0
 pillow  # Required for image processing
 prometheus-fastapi-instrumentator >= 7.0.0
